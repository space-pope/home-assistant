"""Service calling related helpers."""
import functools
import logging

from homeassistant.const import ATTR_ENTITY_ID
from homeassistant.helpers.entity import split_entity_id
from homeassistant.loader import get_component

HASS = None

CONF_SERVICE = 'service'
CONF_SERVICE_ENTITY_ID = 'entity_id'
CONF_SERVICE_DATA = 'data'

_LOGGER = logging.getLogger(__name__)


def _callback(action, *args, **kwargs):
    """ adds HASS to callback arguments """
    action(HASS, *args, **kwargs)


def service(domain, service_name):
    """ Decorator factory to register a service """

    def register_service_decorator(action):
        """ Decorator to register a service """
        HASS.services.register(domain, service_name,
                               functools.partial(_callback, action))
        return action

    return register_service_decorator


def call_from_config(hass, config, blocking=False):
    """Call a service based on a config hash."""
    if not isinstance(config, dict) or CONF_SERVICE not in config:
        _LOGGER.error('Missing key %s: %s', CONF_SERVICE, config)
        return

    try:
        domain, service_name = split_entity_id(config[CONF_SERVICE])
    except ValueError:
        _LOGGER.error('Invalid service specified: %s', config[CONF_SERVICE])
        return

    service_data = config.get(CONF_SERVICE_DATA)

    if service_data is None:
        service_data = {}
    elif isinstance(service_data, dict):
        service_data = dict(service_data)
    else:
        _LOGGER.error("%s should be a dictionary", CONF_SERVICE_DATA)
        service_data = {}

    entity_id = config.get(CONF_SERVICE_ENTITY_ID)
    if isinstance(entity_id, str):
        service_data[ATTR_ENTITY_ID] = [ent.strip() for ent in
                                        entity_id.split(",")]
    elif entity_id is not None:
        service_data[ATTR_ENTITY_ID] = entity_id

<<<<<<< HEAD
    hass.services.call(domain, service_name, service_data, blocking)
=======
    hass.services.call(domain, service, service_data, blocking)


def extract_entity_ids(hass, service):
    """
    Helper method to extract a list of entity ids from a service call.
    Will convert group entity ids to the entity ids it represents.
    """
    if not (service.data and ATTR_ENTITY_ID in service.data):
        return []

    group = get_component('group')

    # Entity ID attr can be a list or a string
    service_ent_id = service.data[ATTR_ENTITY_ID]

    if isinstance(service_ent_id, str):
        return group.expand_entity_ids(hass, [service_ent_id])

    return [ent_id for ent_id in group.expand_entity_ids(hass, service_ent_id)]
>>>>>>> e7865c1d
<|MERGE_RESOLUTION|>--- conflicted
+++ resolved
@@ -61,10 +61,7 @@
     elif entity_id is not None:
         service_data[ATTR_ENTITY_ID] = entity_id
 
-<<<<<<< HEAD
     hass.services.call(domain, service_name, service_data, blocking)
-=======
-    hass.services.call(domain, service, service_data, blocking)
 
 
 def extract_entity_ids(hass, service):
@@ -83,5 +80,4 @@
     if isinstance(service_ent_id, str):
         return group.expand_entity_ids(hass, [service_ent_id])
 
-    return [ent_id for ent_id in group.expand_entity_ids(hass, service_ent_id)]
->>>>>>> e7865c1d
+    return [ent_id for ent_id in group.expand_entity_ids(hass, service_ent_id)]